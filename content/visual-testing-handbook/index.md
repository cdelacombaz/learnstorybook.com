---
title: "Visual Testing Handbook"
description: "✍️Coming soon: Visual testing is a pragmatic yet precise way to check UI appearance."
heroDescription: "✍️Coming soon: Visual testing is a pragmatic yet precise way to verify the look of UI components. It’s practiced by companies like Slack, Lonely Planet, and Walmart. This five chapter handbook gives you an overview of visual testing in Storybook."
overview: "UIs are more complex, multi-state, and personalized than ever. This yields thousands of app permutations users can encounter. UI components help manage that complexity. This book talks about how testing those components helps you ensure that your app looks and feels great every release."
<<<<<<< HEAD
themeColor: "#129F00"
=======
order: 3
themeColor: "#4AC013"
>>>>>>> e484385f
codeGithubUrl: "https://github.com/chromaui/learnstorybook-code"
heroAnimationName: null
toc:
  [
    "introduction",
    "component-explorers",
    "visual-test-driven-development",
    "tutorial",
    "automate",
  ]
coverImagePath: "/guide-cover/visual-testing.svg"
thumbImagePath: "/guide-thumb/visual-testing.svg"
contributorCount: "+2"
authors:
  [
    {
      src: "https://avatars2.githubusercontent.com/u/263385",
      name: "Dominic Nguyen",
      detail: "Storybook design",
    },
    {
      src: "https://avatars2.githubusercontent.com/u/132554",
      name: "Tom Coleman",
      detail: "Storybook core",
    },
  ]
contributors: []
---

<h2>What you'll build</h2>

<div class="badge-box">
  <div class="badge">
    <img src="/logo-react.svg"> React
  </div>
</div>

![CommentList](/visual-testing-handbook/commentlist-presentation-data.jpg)

`CommentList` is a list component that you might find in any chat tool. Follow along as we demonstrate how to use Storybook to build discrete UI states including `loading`, `empty`, and `hasData`. Then we'll walk through the process of visual testing by hand and automatically.<|MERGE_RESOLUTION|>--- conflicted
+++ resolved
@@ -3,12 +3,8 @@
 description: "✍️Coming soon: Visual testing is a pragmatic yet precise way to check UI appearance."
 heroDescription: "✍️Coming soon: Visual testing is a pragmatic yet precise way to verify the look of UI components. It’s practiced by companies like Slack, Lonely Planet, and Walmart. This five chapter handbook gives you an overview of visual testing in Storybook."
 overview: "UIs are more complex, multi-state, and personalized than ever. This yields thousands of app permutations users can encounter. UI components help manage that complexity. This book talks about how testing those components helps you ensure that your app looks and feels great every release."
-<<<<<<< HEAD
+order: 3
 themeColor: "#129F00"
-=======
-order: 3
-themeColor: "#4AC013"
->>>>>>> e484385f
 codeGithubUrl: "https://github.com/chromaui/learnstorybook-code"
 heroAnimationName: null
 toc:
