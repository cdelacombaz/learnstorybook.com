--- conflicted
+++ resolved
@@ -53,36 +53,12 @@
 Adiciona-se o pacote como dependência.
 
 ```bash
-<<<<<<< HEAD
 npm install -D storybook-chromatic
 ```
 
 Um aspeto fantástico acerca deste extra é que recorre á Git history para se manter a par dos componentes de interface de utilizador.
 
-É feita a [autenticação na plataforma Chromatic](https://www.chromaticqa.com/start), com a conta GitHub (O Chromatic pede permissões ligeiras). Em seguida criado um projeto com o nome "taskbox" e copie e guarde o `app-code` único.
-=======
-yarn add chromatic
-```
-
-O Chromatic é importado no ficheiro `.storybook/config.js`.
-
-```javascript
-import { configure } from '@storybook/angular';
-import 'chromatic';
-import '../src/styles.less';
-
-// automatically import all files ending in *.stories.ts
-const req = require.context('../src/', true, /.stories.ts$/);
-
-function loadStories() {
-  req.keys().forEach(filename => req(filename));
-}
-
-configure(loadStories, module);
-```
-
-É feita a [autenticação na plataforma Chromatic](https://www.chromatic.com/start), com a conta GitHub (O Chromatic pede permissões ligeiras). Em seguida criado um projecto com o nome "taskbox" e copie e guarde o `project-token` único.
->>>>>>> 78cf1634
+É feita a [autenticação na plataforma Chromatic](https://www.chromatic.com/start), com a conta GitHub (O Chromatic pede permissões ligeiras). Em seguida criado um projeto com o nome "taskbox" e copie e guarde o `project-token` único.
 
 <video autoPlay muted playsInline loop style="width:520px; margin: 0 auto;">
   <source
@@ -91,17 +67,10 @@
   />
 </video>
 
-<<<<<<< HEAD
-Execute o comando de testes na consola de forma a configurar os testes visuais de regressão para o Storybook. Não esquecer de adicionar o `app-code` fornecido ao invés de `<app-code>`.
-
-```bash
-npx chromatic --app-code=<app-code>
-=======
-Executa-se o comando de testes na consola de forma a configurar os testes visuais de regressão para o Storybook. Não esquecer de adicionar o `project-token` fornecido ao invés de `<project-token>`.
+Execute o comando de testes na consola de forma a configurar os testes visuais de regressão para o Storybook. Não esquecer de adicionar o `project-token` fornecido ao invés de `<project-token>`.
 
 ```bash
 npx chromatic --project-token=<project-token>
->>>>>>> 78cf1634
 ```
 
 Assim que o primeiro teste estiver concluído, é obtida a base de testes para cada estória. Por outras palavras, uma captura de cada estória considerada "boa". Alterações futuras a estas estórias, irão ser comparadas com esta base.
@@ -121,11 +90,7 @@
 Usando agora o comando de testes, para efetuar um outro teste com o Chromatic.
 
 ```bash
-<<<<<<< HEAD
-npx chromatic --app-code=<app-code>
-=======
 npx chromatic --project-token=<project-token>
->>>>>>> 78cf1634
 ```
 
 Ao abrir-se o link, irão ser apresentadas alterações.
