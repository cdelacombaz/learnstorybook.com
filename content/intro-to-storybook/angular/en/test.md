--- conflicted
+++ resolved
@@ -58,13 +58,9 @@
 npm install -D storybook-chromatic
 ```
 
-<<<<<<< HEAD
 One fantastic thing about this addon is that it will use Git history to keep track of your UI components.
 
-Then [login to Chromatic](https://www.chromaticqa.com/start) with your GitHub account (Chromatic only asks for lightweight permissions). Create a project with name "taskbox" and copy your unique `app-code`.
-=======
 Then [login to Chromatic](https://www.chromatic.com/start) with your GitHub account (Chromatic only asks for lightweight permissions). Create a project with name "taskbox" and copy your unique `project-token`.
->>>>>>> 78cf1634
 
 <video autoPlay muted playsInline loop style="width:520px; margin: 0 auto;">
   <source
