---
title: "Design Systems for Developers"
description: "Discover how to build and maintain design systems using Storybook."
heroDescription: "A guide that teaches professional developers how to transform component libraries into design systems and set up the production infrastructure used by leading frontend teams."
overview: "Design systems power the frontend teams of Shopify, IBM, Salesforce, Airbnb, Twitter,  and many more. This guide for professional developers examines how the smartest teams engineer design systems at scale and why they use the tools they use. We'll walk through setting up core services, libraries, and workflows to develop a design system from scratch."
<<<<<<< HEAD
themeColor: "#0079FF"
=======
order: 2
themeColor: "#009DFF"
>>>>>>> e484385f
codeGithubUrl: "https://github.com/chromaui/learnstorybook-code"
heroAnimationName: null
toc:
  [
    "introduction",
    "architecture",
    "build",
    "review",
    "test",
    "document",
    "distribute",
    "workflow",
    "conclusion",
  ]
coverImagePath: "/guide-cover/design-system.svg"
thumbImagePath: "/guide-thumb/design-system.svg"
contributorCount: "+38"
authors:
  [
    {
      src: "https://avatars2.githubusercontent.com/u/263385",
      name: "Dominic Nguyen",
      detail: "Storybook design",
    },
    {
      src: "https://avatars2.githubusercontent.com/u/132554",
      name: "Tom Coleman",
      detail: "Storybook core",
    },
  ]
contributors: [
  {
      src: "https://avatars2.githubusercontent.com/u/239215",
      name: "Fernando Carretoni",
      detail: "Design Systems at Auth0",
    },
    {
      src: "https://avatars2.githubusercontent.com/u/8339031",
      name: "Jessie Wu",
      detail: "Engineer at New York Times",
    },
    {
      src: "https://avatars2.githubusercontent.com/u/21959607",
      name: "John Crisp",
      detail: "Engineer at Acivilate",
    },
    {
      src: "https://avatars2.githubusercontent.com/u/1474548",
      name: "Daniel Duan",
      detail: "Engineer at Squarespace",
    },
    {
      src: "https://avatars2.githubusercontent.com/u/85783",
      name: "Kaelig Deloumeau-Prigent",
      detail: "UX Development at Shopify",
    },
]
---

<h2>What you'll build</h2>

<div class="badge-box">
  <div class="badge">
    <img src="/logo-react.svg"> React
  </div>
  <div class="badge">
    styled-components
  </div>
  <div class="badge">
    Prettier
  </div>
  <div class="badge">
    CircleCI
  </div>
  <div class="badge">
    ESLint
  </div>
  <div class="badge">
    Chromatic
  </div>
  <div class="badge">
    Jest
  </div>
  <div class="badge">
    npm
  </div>
  <div class="badge">
    Auto
  </div>
</div>

![Design System example](/design-systems-for-developers/design-system-overview.jpg)

Follow along as we code a design system that's inspired by [Storybook's own](https://medium.com/storybookjs/introducing-storybook-design-system-23fd9b1ac3c0). We'll learn the developer perspective on design systems by examining three technical pieces of a design system.

- 🏗 Common reusable UI components
- 🎨 Design tokens: Styling-specific variables such as brand colors and spacing
- 📕 Documentation site: Usage instructions, narrative, do’s and don'ts

After that, we'll set up the industrial-grade infrastructure for review, testing, documentation, and distribution.<|MERGE_RESOLUTION|>--- conflicted
+++ resolved
@@ -3,12 +3,8 @@
 description: "Discover how to build and maintain design systems using Storybook."
 heroDescription: "A guide that teaches professional developers how to transform component libraries into design systems and set up the production infrastructure used by leading frontend teams."
 overview: "Design systems power the frontend teams of Shopify, IBM, Salesforce, Airbnb, Twitter,  and many more. This guide for professional developers examines how the smartest teams engineer design systems at scale and why they use the tools they use. We'll walk through setting up core services, libraries, and workflows to develop a design system from scratch."
-<<<<<<< HEAD
+order: 2
 themeColor: "#0079FF"
-=======
-order: 2
-themeColor: "#009DFF"
->>>>>>> e484385f
 codeGithubUrl: "https://github.com/chromaui/learnstorybook-code"
 heroAnimationName: null
 toc:
