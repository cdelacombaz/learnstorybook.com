--- conflicted
+++ resolved
@@ -49,7 +49,6 @@
 
 ## Reuse CSS
 
-<<<<<<< HEAD
 Taskbox reuses design elements from the GraphQL and React Tutorial [example app](https://blog.hichroma.com/graphql-react-tutorial-part-1-6-d0691af25858), so we won’t need to write CSS in this tutorial. We’ll simply compile the LESS to a single CSS file and include it in our app. Copy and paste [this compiled CSS](https://github.com/hichroma/learnstorybook-code/blob/master/src/index.css) into `src/index.css` and then import the CSS into the app by editing the `<style>` tag in `src/App.vue` so it looks like:
 
 ```html
@@ -57,9 +56,6 @@
 @import './index.css';
 </style>
 ```
-=======
-Taskbox reuses design elements from the GraphQL and React Tutorial [example app](https://blog.hichroma.com/graphql-react-tutorial-part-1-6-d0691af25858), so we won’t need to write CSS in this tutorial. We’ll simply compile the LESS to a single CSS file and include it in our app. Copy and paste [this compiled CSS](https://github.com/hichroma/learnstorybook-code/blob/master/src/index.css) into the src/index.css file.
->>>>>>> 0da5fc31
 
 ![Taskbox UI](/ss-browserchrome-taskbox-learnstorybook.png)
 
